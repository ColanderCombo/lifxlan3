--- conflicted
+++ resolved
@@ -67,13 +67,9 @@
         log.info('.')
         c_offset = 0 if not center else max(0, ceil(cm.width / 2 - 8))
         cm.replace(color_map)
-<<<<<<< HEAD
         if in_terminal:
             os.system('clear')
-        set_cm(cm, offset=RC(0, c_offset), size=size, in_terminal=in_terminal)
-=======
         set_cm(cm, offset=RC(0, c_offset), size=size, in_terminal=in_terminal, strip=strip)
->>>>>>> 611d3eed
         sleep(sleep_secs)
 
 
@@ -189,14 +185,8 @@
 def __main():
     return for_talk()
     # return id_tiles(rotate=False)
-<<<<<<< HEAD
-    return animate('./imgs/ff4_tellah.png', sleep_secs=1, in_terminal=True)
-    # return translate('./imgs/ff4_tellah.png', split=False, dir=Dir.left, sleep_secs=.1, n_iterations=4)
-=======
-    # return animate('./imgs/m_small.png', sleep_secs=.75)
-    return animate('./imgs/ff4_tellah.png', sleep_secs=.75)
+    return animate('./imgs/mm_walk.png', sleep_secs=1)
     return translate('./imgs/ff4_tellah.png', split=False, dir=Dir.left, sleep_secs=.1, n_iterations=4)
->>>>>>> 611d3eed
     return animate('./imgs/mm_walk.png', sleep_secs=4, in_terminal=False)
     return animate('./imgs/maniac_bernard.png')
 
